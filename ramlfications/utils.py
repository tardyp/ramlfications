--- conflicted
+++ resolved
@@ -22,8 +22,6 @@
     return list(ret)
 
 
-<<<<<<< HEAD
-=======
 def fill_reserved_params(resource, string):
     """
     Replaces parameters that are reserved according to the RAML spec.
@@ -39,8 +37,6 @@
 
     return string
 
-
->>>>>>> ad337d56
 class memoized(object):
     def __init__(self, func):
         self.func = func
